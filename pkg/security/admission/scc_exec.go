package admission

import (
	"io"

	"k8s.io/kubernetes/pkg/admission"
	kapi "k8s.io/kubernetes/pkg/api"
	clientset "k8s.io/kubernetes/pkg/client/clientset_generated/internalclientset"
)

func init() {
	admission.RegisterPlugin("SCCExecRestrictions", func(client clientset.Interface, config io.Reader) (admission.Interface, error) {
		execAdmitter := NewSCCExecRestrictions(client)
		execAdmitter.constraintAdmission.Run()
		return execAdmitter, nil
	})
}

// sccExecRestrictions is an implementation of admission.Interface which says no to a pod/exec on
// a pod that the user would not be allowed to create
type sccExecRestrictions struct {
	*admission.Handler
	constraintAdmission *constraint
	client              clientset.Interface
}

func (d *sccExecRestrictions) Admit(a admission.Attributes) (err error) {
	if a.GetOperation() != admission.Connect {
		return nil
	}
	if a.GetResource().GroupResource() != kapi.Resource("pods") {
		return nil
	}
	if a.GetSubresource() != "attach" && a.GetSubresource() != "exec" {
		return nil
	}

	pod, err := d.client.Core().Pods(a.GetNamespace()).Get(a.GetName())
	if err != nil {
		return admission.NewForbidden(a, err)
	}

	// TODO, if we want to actually limit who can use which service account, then we'll need to add logic here to make sure that
	// we're allowed to use the SA the pod is using.  Otherwise, user-A creates pod and user-B (who can't use the SA) can exec into it.
<<<<<<< HEAD
	createAttributes := admission.NewAttributesRecord(pod, kapi.Kind("Pod"), a.GetNamespace(), a.GetName(), a.GetResource(), "", admission.Create, a.GetUserInfo())
=======
	createAttributes := admission.NewAttributesRecord(pod, kapi.Kind("Pod").WithVersion(""), a.GetNamespace(), a.GetName(), a.GetResource(), "", admission.Create, a.GetUserInfo())
>>>>>>> 1b04cb23
	if err := d.constraintAdmission.Admit(createAttributes); err != nil {
		return admission.NewForbidden(a, err)
	}

	return nil
}

// NewSCCExecRestrictions creates a new admission controller that denies an exec operation on a privileged pod
func NewSCCExecRestrictions(client clientset.Interface) *sccExecRestrictions {
	return &sccExecRestrictions{
		Handler:             admission.NewHandler(admission.Connect),
		constraintAdmission: NewConstraint(client),
		client:              client,
	}
}<|MERGE_RESOLUTION|>--- conflicted
+++ resolved
@@ -42,11 +42,7 @@
 
 	// TODO, if we want to actually limit who can use which service account, then we'll need to add logic here to make sure that
 	// we're allowed to use the SA the pod is using.  Otherwise, user-A creates pod and user-B (who can't use the SA) can exec into it.
-<<<<<<< HEAD
-	createAttributes := admission.NewAttributesRecord(pod, kapi.Kind("Pod"), a.GetNamespace(), a.GetName(), a.GetResource(), "", admission.Create, a.GetUserInfo())
-=======
 	createAttributes := admission.NewAttributesRecord(pod, kapi.Kind("Pod").WithVersion(""), a.GetNamespace(), a.GetName(), a.GetResource(), "", admission.Create, a.GetUserInfo())
->>>>>>> 1b04cb23
 	if err := d.constraintAdmission.Admit(createAttributes); err != nil {
 		return admission.NewForbidden(a, err)
 	}
