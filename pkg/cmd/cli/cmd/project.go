--- conflicted
+++ resolved
@@ -34,10 +34,6 @@
 	ProjectOnly bool
 }
 
-<<<<<<< HEAD
-// NewCmdProject implements the OpenShift cli rollback command
-func NewCmdProject(f *clientcmd.Factory, out io.Writer) *cobra.Command {
-=======
 const projectLongDesc = `
 Switch to another project and make it the default in your configuration.
 
@@ -52,7 +48,6 @@
 
 // NewCmdProject implements the OpenShift cli rollback command
 func NewCmdProject(fullName string, f *clientcmd.Factory, out io.Writer) *cobra.Command {
->>>>>>> bf86143e
 	options := &ProjectOptions{}
 
 	cmd := &cobra.Command{
@@ -61,13 +56,6 @@
 		Long:  fmt.Sprintf(projectLongDesc, fullName),
 		Run: func(cmd *cobra.Command, args []string) {
 			options.PathOptions = cliconfig.NewPathOptions(cmd)
-<<<<<<< HEAD
-			options.Complete(f, args, out)
-
-			err := options.RunProject()
-			if err == errExit {
-				os.Exit(1)
-=======
 
 			if err := options.Complete(f, args, out); err != nil {
 				cmdutil.CheckErr(cmdutil.UsageError(cmd, err.Error()))
@@ -75,7 +63,6 @@
 
 			if err := options.RunProject(); err != nil {
 				cmdutil.CheckErr(err)
->>>>>>> bf86143e
 			}
 		},
 	}
@@ -173,19 +160,8 @@
 		project, err := o.Client.Projects().Get(argument)
 		if err != nil {
 			if isNotFound, isForbidden := kapierrors.IsNotFound(err), clientcmd.IsForbidden(err); isNotFound || isForbidden {
-<<<<<<< HEAD
-				msg := ""
-
-				if isNotFound {
-					msg = fmt.Sprintf("A project named %q does not exist on server %q.", argument, clientCfg.Host)
-				} else {
-					msg = fmt.Sprintf("You do not have rights to view project %q on server %q.", argument, clientCfg.Host)
-				}
-
-=======
 				msg := fmt.Sprintf("A project named %q does not exist or you do not have rights to view project on server %q.", argument, clientCfg.Host)
 
->>>>>>> bf86143e
 				projects, err := getProjects(o.Client)
 				if err == nil {
 					msg += "\nYour projects are:"
