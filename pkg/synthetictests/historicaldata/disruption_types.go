package historicaldata

import (
	"bytes"
	"encoding/json"
	"fmt"
	"strconv"
	"time"

	"github.com/openshift/origin/pkg/synthetictests/platformidentification"
	"github.com/sirupsen/logrus"
)

// minJobRuns is the required threshold for historical data to be sufficient to run the test.
// If we find matchig historical data but not enough job runs, we either fallback to the next
// best matcher, or failing that, skip the test entirely. We require 100 runs because we're
// attempting to match on a P99, and any less than this is logically not a P99.
const minJobRuns = 100

type StatisticalDuration struct {
	platformidentification.JobType `json:",inline"`
	P95                            time.Duration
	P99                            time.Duration
}

type DisruptionStatisticalData struct {
	DataKey `json:",inline"`
	P95     float64
	P99     float64
	JobRuns int64
}

type DataKey struct {
	BackendName string

	platformidentification.JobType `json:",inline"`
}

type DisruptionBestMatcher struct {
	HistoricalData map[DataKey]DisruptionStatisticalData
}

func NewDisruptionMatcher(historicalJSON []byte) (*DisruptionBestMatcher, error) {
	historicalData := map[DataKey]DisruptionStatisticalData{}

	inFile := bytes.NewBuffer(historicalJSON)
	jsonDecoder := json.NewDecoder(inFile)

	type DecodingPercentile struct {
		DataKey `json:",inline"`
		P95     string
		P99     string
		JobRuns int64
	}
	decodingPercentilesList := []DecodingPercentile{}

	if err := jsonDecoder.Decode(&decodingPercentilesList); err != nil {
		return nil, err
	}

	for _, currDecoded := range decodingPercentilesList {
		p95, err := strconv.ParseFloat(currDecoded.P95, 64)
		if err != nil {
			return nil, err
		}
		p99, err := strconv.ParseFloat(currDecoded.P99, 64)
		if err != nil {
			return nil, err
		}
		curr := DisruptionStatisticalData{
			DataKey: currDecoded.DataKey,
			P95:     p95,
			P99:     p99,
			JobRuns: currDecoded.JobRuns,
		}
		historicalData[curr.DataKey] = curr
	}

	return &DisruptionBestMatcher{
		HistoricalData: historicalData,
	}, nil
}

func NewDisruptionMatcherWithHistoricalData(data map[DataKey]DisruptionStatisticalData) *DisruptionBestMatcher {
	return &DisruptionBestMatcher{
		HistoricalData: data,
	}
}

func (b *DisruptionBestMatcher) bestMatch(name string, jobType platformidentification.JobType) (DisruptionStatisticalData, string, error) {
	exactMatchKey := DataKey{
		BackendName: name,
		JobType:     jobType,
	}
	logrus.WithField("backend", name).Infof("searching for bestMatch for %+v", jobType)
	logrus.Infof("historicalData has %d entries", len(b.historicalData))

	for k := range b.historicalData {
		if k.Platform == jobType.Platform &&
			k.Release == jobType.Release &&
			k.FromRelease == jobType.FromRelease &&
			k.Network == jobType.Network &&
			k.Topology == jobType.Topology &&
			k.Architecture == jobType.Architecture &&
			k.BackendName == name {
			logrus.Warnf("we found a manual match that didn't trigger: %+v", k)
			logrus.Warnf("%s", k == exactMatchKey)
		}
	}

<<<<<<< HEAD
	if percentiles, ok := b.historicalData[exactMatchKey]; ok && percentiles.JobRuns > minJobRuns {
		logrus.Warnf("no hit for %v", exactMatchKey)
=======
	if percentiles, ok := b.HistoricalData[exactMatchKey]; ok && percentiles.JobRuns > minJobRuns {
>>>>>>> 583e57bd
		return percentiles, "", nil
	}

	// tested in TestGetClosestP99Value in allowedbackendisruption.  Should get a local test at some point.
	for _, nextBestGuesser := range nextBestGuessers {
		nextBestJobType, ok := nextBestGuesser(jobType)
		if !ok {
			continue
		}
		nextBestMatchKey := DataKey{
			BackendName: name,
			JobType:     nextBestJobType,
		}
		if percentiles, ok := b.HistoricalData[nextBestMatchKey]; ok && percentiles.JobRuns > minJobRuns {
			return percentiles, fmt.Sprintf("(no exact match for %#v, fell back to %#v)", exactMatchKey, nextBestMatchKey), nil
		}
	}

	// TODO: ensure our core platforms are here, error if not. We need to be sure our aggregated jobs are running this
	// but in a way that won't require manual code maintenance every release...

	// We now only track disruption data for frequently run jobs where we have enough runs to make a reliable P95 or P99
	// determination. If we did not record historical data for this NURP combination, we do not wish to enforce
	// disruption testing on a per job basis. Return an empty data result to signal we have no data, and skip the test.
	return DisruptionStatisticalData{},
		fmt.Sprintf("(no exact or fuzzy match for jobType=%#v)", jobType),
		nil
}

// BestMatchDuration returns the best possible match for this historical data.  It attempts an exact match first, then
// it attempts to match on the most important keys in order, before giving up and returning an empty default,
// which means to skip testing against this data.
func (b *DisruptionBestMatcher) BestMatchDuration(name string, jobType platformidentification.JobType) (StatisticalDuration, string, error) {
	rawData, details, err := b.bestMatch(name, jobType)
	// Empty data implies we have none, and thus do not want to run the test.
	if rawData == (DisruptionStatisticalData{}) {
		return StatisticalDuration{}, details, err
	}
	return toStatisticalDuration(rawData), details, err
}

func (b *DisruptionBestMatcher) BestMatchP99(name string, jobType platformidentification.JobType) (*time.Duration, string, error) {
	rawData, details, err := b.BestMatchDuration(name, jobType)
	if rawData == (StatisticalDuration{}) {
		return nil, details, err
	}
	return &rawData.P99, details, err
}

func toStatisticalDuration(in DisruptionStatisticalData) StatisticalDuration {
	return StatisticalDuration{
		JobType: in.DataKey.JobType,
		P95:     DurationOrDie(in.P95),
		P99:     DurationOrDie(in.P99),
	}
}

func DurationOrDie(seconds float64) time.Duration {
	ret, err := time.ParseDuration(fmt.Sprintf("%.3fs", seconds))
	if err != nil {
		panic(err)
	}
	return ret
}<|MERGE_RESOLUTION|>--- conflicted
+++ resolved
@@ -93,9 +93,9 @@
 		JobType:     jobType,
 	}
 	logrus.WithField("backend", name).Infof("searching for bestMatch for %+v", jobType)
-	logrus.Infof("historicalData has %d entries", len(b.historicalData))
+	logrus.Infof("historicalData has %d entries", len(b.HistoricalData))
 
-	for k := range b.historicalData {
+	for k := range b.HistoricalData {
 		if k.Platform == jobType.Platform &&
 			k.Release == jobType.Release &&
 			k.FromRelease == jobType.FromRelease &&
@@ -108,12 +108,8 @@
 		}
 	}
 
-<<<<<<< HEAD
-	if percentiles, ok := b.historicalData[exactMatchKey]; ok && percentiles.JobRuns > minJobRuns {
+	if percentiles, ok := b.HistoricalData[exactMatchKey]; ok && percentiles.JobRuns > minJobRuns {
 		logrus.Warnf("no hit for %v", exactMatchKey)
-=======
-	if percentiles, ok := b.HistoricalData[exactMatchKey]; ok && percentiles.JobRuns > minJobRuns {
->>>>>>> 583e57bd
 		return percentiles, "", nil
 	}
 
